<?xml version="1.0" encoding="UTF-8"?>
<!--
   Copyright (C) 2009-2010, Google Inc.
   Copyright (C) 2008, Imran M Yousuf <imyousuf@smartitengineering.com>
   and other copyright owners as documented in the project's IP log.

   This program and the accompanying materials are made available
   under the terms of the Eclipse Distribution License v1.0 which
   accompanies this distribution, is reproduced below, and is
   available at http://www.eclipse.org/org/documents/edl-v10.php

   All rights reserved.

   Redistribution and use in source and binary forms, with or
   without modification, are permitted provided that the following
   conditions are met:

   - Redistributions of source code must retain the above copyright
     notice, this list of conditions and the following disclaimer.

   - Redistributions in binary form must reproduce the above
     copyright notice, this list of conditions and the following
     disclaimer in the documentation and/or other materials provided
     with the distribution.

   - Neither the name of the Eclipse Foundation, Inc. nor the
     names of its contributors may be used to endorse or promote
     products derived from this software without specific prior
     written permission.

   THIS SOFTWARE IS PROVIDED BY THE COPYRIGHT HOLDERS AND
   CONTRIBUTORS "AS IS" AND ANY EXPRESS OR IMPLIED WARRANTIES,
   INCLUDING, BUT NOT LIMITED TO, THE IMPLIED WARRANTIES
   OF MERCHANTABILITY AND FITNESS FOR A PARTICULAR PURPOSE
   ARE DISCLAIMED. IN NO EVENT SHALL THE COPYRIGHT OWNER OR
   CONTRIBUTORS BE LIABLE FOR ANY DIRECT, INDIRECT, INCIDENTAL,
   SPECIAL, EXEMPLARY, OR CONSEQUENTIAL DAMAGES (INCLUDING, BUT
   NOT LIMITED TO, PROCUREMENT OF SUBSTITUTE GOODS OR SERVICES;
   LOSS OF USE, DATA, OR PROFITS; OR BUSINESS INTERRUPTION) HOWEVER
   CAUSED AND ON ANY THEORY OF LIABILITY, WHETHER IN CONTRACT,
   STRICT LIABILITY, OR TORT (INCLUDING NEGLIGENCE OR OTHERWISE)
   ARISING IN ANY WAY OUT OF THE USE OF THIS SOFTWARE, EVEN IF
   ADVISED OF THE POSSIBILITY OF SUCH DAMAGE.
-->

<project xmlns="http://maven.apache.org/POM/4.0.0"
    xmlns:xsi="http://www.w3.org/2001/XMLSchema-instance"
    xsi:schemaLocation="http://maven.apache.org/POM/4.0.0 http://maven.apache.org/maven-v4_0_0.xsd">
  <modelVersion>4.0.0</modelVersion>

  <parent>
    <groupId>org.eclipse.jgit</groupId>
    <artifactId>org.eclipse.jgit-parent</artifactId>
<<<<<<< HEAD
    <version>5.0.4-SNAPSHOT</version>
=======
    <version>4.11.7-SNAPSHOT</version>
>>>>>>> 23e4765a
  </parent>

  <artifactId>org.eclipse.jgit.http.test</artifactId>
  <name>JGit - HTTP Tests</name>

  <description>
    Tests for the HTTP transport.
  </description>
  <properties>
      <maven.javadoc.skip>true</maven.javadoc.skip>
  </properties>
  <dependencies>
    <dependency>
      <groupId>junit</groupId>
      <artifactId>junit</artifactId>
      <scope>test</scope>
    </dependency>

    <dependency>
      <groupId>org.hamcrest</groupId>
      <artifactId>hamcrest-library</artifactId>
      <scope>test</scope>
      <version>[1.1.0,2.0.0)</version>
    </dependency>

    <dependency>
      <groupId>org.eclipse.jgit</groupId>
      <artifactId>org.eclipse.jgit</artifactId>
      <version>${project.version}</version>
    </dependency>

    <dependency>
      <groupId>org.eclipse.jgit</groupId>
      <artifactId>org.eclipse.jgit.http.apache</artifactId>
      <version>${project.version}</version>
      <scope>test</scope>
    </dependency>

    <dependency>
      <groupId>org.hamcrest</groupId>
      <artifactId>hamcrest-library</artifactId>
      <scope>test</scope>
      <version>[1.1.0,2.0.0)</version>
    </dependency>

    <dependency>
      <groupId>org.eclipse.jgit</groupId>
      <artifactId>org.eclipse.jgit.junit.http</artifactId>
      <version>${project.version}</version>
    </dependency>

    <dependency>
      <groupId>org.eclipse.jgit</groupId>
      <artifactId>org.eclipse.jgit.junit</artifactId>
      <version>${project.version}</version>
    </dependency>

    <dependency>
      <groupId>org.eclipse.jgit</groupId>
      <artifactId>org.eclipse.jgit.http.server</artifactId>
      <version>${project.version}</version>
      <scope>test</scope>
    </dependency>

    <dependency>
      <groupId>org.eclipse.jetty</groupId>
      <artifactId>jetty-servlet</artifactId>
    </dependency>
  </dependencies>

  <build>
    <sourceDirectory>src/</sourceDirectory>
    <testSourceDirectory>tst/</testSourceDirectory>

    <testResources>
      <testResource>
        <directory>tst-rsrc/</directory>
      </testResource>
    </testResources>
    <plugins>
      <plugin>
        <groupId>org.apache.maven.plugins</groupId>
        <artifactId>maven-jar-plugin</artifactId>
        <executions>
          <execution>
            <goals>
              <goal>test-jar</goal>
            </goals>
          </execution>
        </executions>
      </plugin>
      <plugin>
        <artifactId>maven-surefire-plugin</artifactId>
        <configuration>
          <argLine>-Djava.io.tmpdir=${project.build.directory}  -Xmx300m</argLine>
          <includes>
            <include>**/*Test.java</include>
            <include>**/*Tests.java</include>
          </includes>
        </configuration>
      </plugin>
    </plugins>
  </build>
</project><|MERGE_RESOLUTION|>--- conflicted
+++ resolved
@@ -51,11 +51,7 @@
   <parent>
     <groupId>org.eclipse.jgit</groupId>
     <artifactId>org.eclipse.jgit-parent</artifactId>
-<<<<<<< HEAD
     <version>5.0.4-SNAPSHOT</version>
-=======
-    <version>4.11.7-SNAPSHOT</version>
->>>>>>> 23e4765a
   </parent>
 
   <artifactId>org.eclipse.jgit.http.test</artifactId>
@@ -92,13 +88,6 @@
       <artifactId>org.eclipse.jgit.http.apache</artifactId>
       <version>${project.version}</version>
       <scope>test</scope>
-    </dependency>
-
-    <dependency>
-      <groupId>org.hamcrest</groupId>
-      <artifactId>hamcrest-library</artifactId>
-      <scope>test</scope>
-      <version>[1.1.0,2.0.0)</version>
     </dependency>
 
     <dependency>
