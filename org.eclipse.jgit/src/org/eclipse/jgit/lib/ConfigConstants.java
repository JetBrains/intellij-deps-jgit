/*
 * Copyright (C) 2010, Mathias Kinzler <mathias.kinzler@sap.com>
 * Copyright (C) 2010, Chris Aniszczyk <caniszczyk@gmail.com>
 * Copyright (C) 2012-2013, Robin Rosenberg
 * Copyright (C) 2018-2022, Andre Bossert <andre.bossert@siemens.com> and others
 *
 * This program and the accompanying materials are made available under the
 * terms of the Eclipse Distribution License v. 1.0 which is available at
 * https://www.eclipse.org/org/documents/edl-v10.php.
 *
 * SPDX-License-Identifier: BSD-3-Clause
 */

package org.eclipse.jgit.lib;

/**
 * Constants for use with the Configuration classes: section names,
 * configuration keys
 */
@SuppressWarnings("nls")
public final class ConfigConstants {
	/** The "core" section */
	public static final String CONFIG_CORE_SECTION = "core";

	/** The "branch" section */
	public static final String CONFIG_BRANCH_SECTION = "branch";

	/** The "remote" section */
	public static final String CONFIG_REMOTE_SECTION = "remote";

	/** The "diff" section */
	public static final String CONFIG_DIFF_SECTION = "diff";

	/**
	 * The "tool" key within "diff" or "merge" section
	 *
	 * @since 6.1
	 */
	public static final String CONFIG_KEY_TOOL = "tool";

	/**
	 * The "guitool" key within "diff" or "merge" section
	 *
	 * @since 6.1
	 */
	public static final String CONFIG_KEY_GUITOOL = "guitool";

	/**
	 * The "difftool" section
	 *
	 * @since 6.1
	 */
	public static final String CONFIG_DIFFTOOL_SECTION = "difftool";

	/**
	 * The "prompt" key within "difftool" or "mergetool" section
	 *
	 * @since 6.1
	 */
	public static final String CONFIG_KEY_PROMPT = "prompt";

	/**
	 * The "trustExitCode" key within "difftool" or "mergetool.<name>." section
	 *
	 * @since 6.1
	 */
	public static final String CONFIG_KEY_TRUST_EXIT_CODE = "trustExitCode";

	/**
	 * The "cmd" key within "difftool.*." or "mergetool.*." section
	 *
	 * @since 6.1
	 */
	public static final String CONFIG_KEY_CMD = "cmd";

	/** The "dfs" section */
	public static final String CONFIG_DFS_SECTION = "dfs";

	/**
	 * The "receive" section
	 * @since 4.6
	 */
	public static final String CONFIG_RECEIVE_SECTION = "receive";

	/** The "user" section */
	public static final String CONFIG_USER_SECTION = "user";

	/** The "gerrit" section */
	public static final String CONFIG_GERRIT_SECTION = "gerrit";

	/** The "workflow" section */
	public static final String CONFIG_WORKFLOW_SECTION = "workflow";

	/** The "submodule" section */
	public static final String CONFIG_SUBMODULE_SECTION = "submodule";

	/**
	 * The "rebase" section
	 * @since 3.2
	 */
	public static final String CONFIG_REBASE_SECTION = "rebase";

	/** The "gc" section */
	public static final String CONFIG_GC_SECTION = "gc";

	/** The "pack" section */
	public static final String CONFIG_PACK_SECTION = "pack";

	/**
	 * The "fetch" section
	 * @since 3.3
	 */
	public static final String CONFIG_FETCH_SECTION = "fetch";

	/**
	 * The "pull" section
	 * @since 3.5
	 */
	public static final String CONFIG_PULL_SECTION = "pull";

	/**
	 * The "merge" section
	 * @since 4.9
	 */
	public static final String CONFIG_MERGE_SECTION = "merge";

	/**
	 * The "mergetool" section
	 *
	 * @since 6.2
	 */
	public static final String CONFIG_MERGETOOL_SECTION = "mergetool";

	/**
	 * The "keepBackup" key within "mergetool" section
	 *
	 * @since 6.2
	 */
	public static final String CONFIG_KEY_KEEP_BACKUP = "keepBackup";

	/**
	 * The "keepTemporaries" key within "mergetool" section
	 *
	 * @since 6.2
	 */
	public static final String CONFIG_KEY_KEEP_TEMPORARIES = "keepTemporaries";

	/**
	 * The "writeToTemp" key within "mergetool" section
	 *
	 * @since 6.2
	 */
	public static final String CONFIG_KEY_WRITE_TO_TEMP = "writeToTemp";

	/**
	 * The "filter" section
	 * @since 4.6
	 */
	public static final String CONFIG_FILTER_SECTION = "filter";

	/**
	 * The "gpg" section
	 * @since 5.2
	 */
	public static final String CONFIG_GPG_SECTION = "gpg";

	/**
	 * The "protocol" section
	 * @since 5.9
	 */
	public static final String CONFIG_PROTOCOL_SECTION = "protocol";

	/**
	 * The "format" key
	 * @since 5.2
	 */
	public static final String CONFIG_KEY_FORMAT = "format";

	/**
	 * The "program" key
	 *
	 * @since 5.11
	 */
	public static final String CONFIG_KEY_PROGRAM = "program";

	/**
	 * The "signingKey" key
	 *
	 * @since 5.2
	 */
	public static final String CONFIG_KEY_SIGNINGKEY = "signingKey";

	/**
	 * The "commit" section
	 * @since 5.2
	 */
	public static final String CONFIG_COMMIT_SECTION = "commit";

	/**
	 * The "template" key
	 *
	 * @since 5.13
	 */
	public static final String CONFIG_KEY_COMMIT_TEMPLATE = "template";

	/**
	 * The "tag" section
	 *
	 * @since 5.11
	 */
	public static final String CONFIG_TAG_SECTION = "tag";

	/**
	 * The "cleanup" key
	 *
	 * @since 6.1
	 */
	public static final String CONFIG_KEY_CLEANUP = "cleanup";

	/**
	 * The "gpgSign" key
	 *
	 * @since 5.2
	 */
	public static final String CONFIG_KEY_GPGSIGN = "gpgSign";

	/**
	 * The "forceSignAnnotated" key
	 *
	 * @since 5.11
	 */
	public static final String CONFIG_KEY_FORCE_SIGN_ANNOTATED = "forceSignAnnotated";

	/**
	 * The "commentChar" key.
	 *
	 * @since 6.2
	 */
	public static final String CONFIG_KEY_COMMENT_CHAR = "commentChar";

	/**
	 * The "hooksPath" key.
	 *
	 * @since 5.6
	 */
	public static final String CONFIG_KEY_HOOKS_PATH = "hooksPath";

	/**
	 * The "quotePath" key.
	 * @since 5.6
	 */
	public static final String CONFIG_KEY_QUOTE_PATH = "quotePath";

	/** The "algorithm" key */
	public static final String CONFIG_KEY_ALGORITHM = "algorithm";

	/** The "autocrlf" key */
	public static final String CONFIG_KEY_AUTOCRLF = "autocrlf";

	/**
	 * The "auto" key
	 * @since 4.6
	 */
	public static final String CONFIG_KEY_AUTO = "auto";

	/**
	 * The "autogc" key
	 * @since 4.6
	 */
	public static final String CONFIG_KEY_AUTOGC = "autogc";

	/**
	 * The "autopacklimit" key
	 * @since 4.6
	 */
	public static final String CONFIG_KEY_AUTOPACKLIMIT = "autopacklimit";

	/**
	 * The "eol" key
	 *
	 * @since 4.3
	 */
	public static final String CONFIG_KEY_EOL = "eol";

	/** The "bare" key */
	public static final String CONFIG_KEY_BARE = "bare";

	/** The "excludesfile" key */
	public static final String CONFIG_KEY_EXCLUDESFILE = "excludesfile";

	/**
	 * The "attributesfile" key
	 *
	 * @since 3.7
	 */
	public static final String CONFIG_KEY_ATTRIBUTESFILE = "attributesfile";

	/** The "filemode" key */
	public static final String CONFIG_KEY_FILEMODE = "filemode";

	/** The "logallrefupdates" key */
	public static final String CONFIG_KEY_LOGALLREFUPDATES = "logallrefupdates";

	/** The "repositoryformatversion" key */
	public static final String CONFIG_KEY_REPO_FORMAT_VERSION = "repositoryformatversion";

	/** The "worktree" key */
	public static final String CONFIG_KEY_WORKTREE = "worktree";

	/** The "blockLimit" key */
	public static final String CONFIG_KEY_BLOCK_LIMIT = "blockLimit";

	/** The "blockSize" key */
	public static final String CONFIG_KEY_BLOCK_SIZE = "blockSize";

	/**
	 * The "concurrencyLevel" key
	 *
	 * @since 4.6
	 */
	public static final String CONFIG_KEY_CONCURRENCY_LEVEL = "concurrencyLevel";

	/** The "deltaBaseCacheLimit" key */
	public static final String CONFIG_KEY_DELTA_BASE_CACHE_LIMIT = "deltaBaseCacheLimit";

	/**
	 * The "symlinks" key
	 * @since 3.3
	 */
	public static final String CONFIG_KEY_SYMLINKS = "symlinks";

	/** The "streamFileThreshold" key */
	public static final String CONFIG_KEY_STREAM_FILE_TRESHOLD = "streamFileThreshold";

	/**
	 * The "packedGitMmap" key
	 * @since 5.1.13
	 */
	public static final String CONFIG_KEY_PACKED_GIT_MMAP = "packedgitmmap";

	/**
	 * The "packedGitWindowSize" key
	 * @since 5.1.13
	 */
	public static final String CONFIG_KEY_PACKED_GIT_WINDOWSIZE = "packedgitwindowsize";

	/**
	 * The "packedGitLimit" key
	 * @since 5.1.13
	 */
	public static final String CONFIG_KEY_PACKED_GIT_LIMIT = "packedgitlimit";

	/**
	 * The "packedGitOpenFiles" key
	 * @since 5.1.13
	 */
	public static final String CONFIG_KEY_PACKED_GIT_OPENFILES = "packedgitopenfiles";

	/**
	 * The "packedGitUseStrongRefs" key
	 * @since 5.1.13
	 */
	public static final String CONFIG_KEY_PACKED_GIT_USE_STRONGREFS = "packedgitusestrongrefs";

	/** The "remote" key */
	public static final String CONFIG_KEY_REMOTE = "remote";

	/**
	 * The "pushRemote" key.
	 *
	 * @since 6.1
	 */
	public static final String CONFIG_KEY_PUSH_REMOTE = "pushRemote";

	/**
	 * The "pushDefault" key.
	 *
	 * @since 6.1
	 */
	public static final String CONFIG_KEY_PUSH_DEFAULT = "pushDefault";

	/** The "merge" key */
	public static final String CONFIG_KEY_MERGE = "merge";

	/** The "rebase" key */
	public static final String CONFIG_KEY_REBASE = "rebase";

	/** The "url" key */
	public static final String CONFIG_KEY_URL = "url";

	/** The "autosetupmerge" key */
	public static final String CONFIG_KEY_AUTOSETUPMERGE = "autosetupmerge";

	/** The "autosetuprebase" key */
	public static final String CONFIG_KEY_AUTOSETUPREBASE = "autosetuprebase";

	/**
	 * The "autostash" key
	 * @since 3.2
	 */
	public static final String CONFIG_KEY_AUTOSTASH = "autostash";

	/** The "name" key */
	public static final String CONFIG_KEY_NAME = "name";

	/** The "email" key */
	public static final String CONFIG_KEY_EMAIL = "email";

	/** The "false" key (used to configure {@link #CONFIG_KEY_AUTOSETUPMERGE} */
	public static final String CONFIG_KEY_FALSE = "false";

	/** The "true" key (used to configure {@link #CONFIG_KEY_AUTOSETUPMERGE} */
	public static final String CONFIG_KEY_TRUE = "true";

	/**
	 * The "always" key (used to configure {@link #CONFIG_KEY_AUTOSETUPREBASE}
	 * and {@link #CONFIG_KEY_AUTOSETUPMERGE}
	 */
	public static final String CONFIG_KEY_ALWAYS = "always";

	/** The "never" key (used to configure {@link #CONFIG_KEY_AUTOSETUPREBASE} */
	public static final String CONFIG_KEY_NEVER = "never";

	/** The "local" key (used to configure {@link #CONFIG_KEY_AUTOSETUPREBASE} */
	public static final String CONFIG_KEY_LOCAL = "local";

	/** The "createchangeid" key */
	public static final String CONFIG_KEY_CREATECHANGEID = "createchangeid";

	/** The "defaultsourceref" key */
	public static final String CONFIG_KEY_DEFBRANCHSTARTPOINT = "defbranchstartpoint";

	/** The "path" key */
	public static final String CONFIG_KEY_PATH = "path";

	/** The "update" key */
	public static final String CONFIG_KEY_UPDATE = "update";

	/**
	 * The "ignore" key
	 * @since 3.6
	 */
	public static final String CONFIG_KEY_IGNORE = "ignore";

	/** The "compression" key */
	public static final String CONFIG_KEY_COMPRESSION = "compression";

	/** The "indexversion" key */
	public static final String CONFIG_KEY_INDEXVERSION = "indexversion";

	/**
	 * The "hidedotfiles" key
	 * @since 3.5
	 */
	public static final String CONFIG_KEY_HIDEDOTFILES = "hidedotfiles";

	/**
	 * The "dirnogitlinks" key
	 * @since 4.3
	 */
	public static final String CONFIG_KEY_DIRNOGITLINKS = "dirNoGitLinks";

	/** The "precomposeunicode" key */
	public static final String CONFIG_KEY_PRECOMPOSEUNICODE = "precomposeunicode";

	/** The "pruneexpire" key */
	public static final String CONFIG_KEY_PRUNEEXPIRE = "pruneexpire";

	/**
	 * The "prunepackexpire" key
	 * @since 4.3
	 */
	public static final String CONFIG_KEY_PRUNEPACKEXPIRE = "prunepackexpire";

	/**
	 * The "logexpiry" key
	 *
	 * @since 4.7
	 */
	public static final String CONFIG_KEY_LOGEXPIRY = "logExpiry";

	/**
	 * The "autodetach" key
	 *
	 * @since 4.7
	 */
	public static final String CONFIG_KEY_AUTODETACH = "autoDetach";

	/**
	 * The "aggressiveDepth" key
	 * @since 3.6
	 */
	public static final String CONFIG_KEY_AGGRESSIVE_DEPTH = "aggressiveDepth";

	/**
	 * The "aggressiveWindow" key
	 * @since 3.6
	 */
	public static final String CONFIG_KEY_AGGRESSIVE_WINDOW = "aggressiveWindow";

	/** The "mergeoptions" key */
	public static final String CONFIG_KEY_MERGEOPTIONS = "mergeoptions";

	/** The "ff" key */
	public static final String CONFIG_KEY_FF = "ff";

	/**
	 * The "conflictStyle" key.
	 *
	 * @since 5.12
	 */
	public static final String CONFIG_KEY_CONFLICTSTYLE = "conflictStyle";

	/**
	 * The "checkstat" key
	 *
	 * @since 3.0
	 */
	public static final String CONFIG_KEY_CHECKSTAT = "checkstat";

	/**
	 * The "renamelimit" key in the "diff" section
	 * @since 3.0
	 */
	public static final String CONFIG_KEY_RENAMELIMIT = "renamelimit";

	/**
	 * The "trustfolderstat" key in the "core" section
	 * @since 3.6
	 */
	public static final String CONFIG_KEY_TRUSTFOLDERSTAT = "trustfolderstat";

	/**
	 * The "supportsAtomicFileCreation" key in the "core" section
	 *
	 * @since 4.5
	 */
	public static final String CONFIG_KEY_SUPPORTSATOMICFILECREATION = "supportsatomicfilecreation";

	/**
	 * The "sha1Implementation" key in the "core" section
	 *
	 * @since 5.13.2
	 */
	public static final String SHA1_IMPLEMENTATION = "sha1implementation";

	/**
	 * The "noprefix" key in the "diff" section
	 * @since 3.0
	 */
	public static final String CONFIG_KEY_NOPREFIX = "noprefix";

	/**
	 * A "renamelimit" value in the "diff" section
	 * @since 3.0
	 */
	public static final String CONFIG_RENAMELIMIT_COPY = "copy";

	/**
	 * A "renamelimit" value in the "diff" section
	 * @since 3.0
	 */
	public static final String CONFIG_RENAMELIMIT_COPIES = "copies";

	/**
	 * The "renames" key in the "diff" section
	 * @since 3.0
	 */
	public static final String CONFIG_KEY_RENAMES = "renames";

	/**
	 * The "inCoreLimit" key in the "merge" section. It's a size limit (bytes) used to
	 * control a file to be stored in {@code Heap} or {@code LocalFile} during the merge.
	 * @since 4.9
	 */
	public static final String CONFIG_KEY_IN_CORE_LIMIT = "inCoreLimit";

	/**
	 * The "prune" key
	 * @since 3.3
	 */
	public static final String CONFIG_KEY_PRUNE = "prune";

	/**
	 * The "streamBuffer" key
	 * @since 4.0
	 */
	public static final String CONFIG_KEY_STREAM_BUFFER = "streamBuffer";

	/**
	 * The "streamRatio" key
	 * @since 4.0
	 */
	public static final String CONFIG_KEY_STREAM_RATIO = "streamRatio";

	/**
	 * Flag in the filter section whether to use JGit's implementations of
	 * filters and hooks
	 * @since 4.6
	 */
	public static final String CONFIG_KEY_USEJGITBUILTIN = "useJGitBuiltin";

	/**
	 * The "fetchRecurseSubmodules" key
	 * @since 4.7
	 */
	public static final String CONFIG_KEY_FETCH_RECURSE_SUBMODULES = "fetchRecurseSubmodules";

	/**
	 * The "recurseSubmodules" key
	 * @since 4.7
	 */
	public static final String CONFIG_KEY_RECURSE_SUBMODULES = "recurseSubmodules";

	/**
	 * The "required" key
	 * @since 4.11
	 */
	public static final String CONFIG_KEY_REQUIRED = "required";

	/**
	 * The "lfs" section
	 * @since 4.11
	 */
	public static final String CONFIG_SECTION_LFS = "lfs";

	/**
	 * The "i18n" section
	 *
	 * @since 5.2
	 */
	public static final String CONFIG_SECTION_I18N = "i18n";

	/**
	 * The "commitEncoding" key
	 *
	 * @since 5.13
	 */
	public static final String CONFIG_KEY_COMMIT_ENCODING = "commitEncoding";

	/**
	 * The "logOutputEncoding" key
	 *
	 * @since 5.2
	 */
	public static final String CONFIG_KEY_LOG_OUTPUT_ENCODING = "logOutputEncoding";

	/**
	 * The "filesystem" section
	 * @since 5.1.9
	 */
	public static final String CONFIG_FILESYSTEM_SECTION = "filesystem";

	/**
	 * The "timestampResolution" key
	 * @since 5.1.9
	 */
	public static final String CONFIG_KEY_TIMESTAMP_RESOLUTION = "timestampResolution";

	/**
	 * The "minRacyThreshold" key
	 * @since 5.1.9
	 */
	public static final String CONFIG_KEY_MIN_RACY_THRESHOLD = "minRacyThreshold";


	/**
	 * The "refStorage" key
	 *
	 * @since 5.6.2
	 */
	public static final String CONFIG_KEY_REF_STORAGE = "refStorage";

	/**
	 * The "extensions" section
	 *
	 * @since 5.6.2
	 */
	public static final String CONFIG_EXTENSIONS_SECTION = "extensions";

	/**
	 * The extensions.refStorage key
	 * @since 5.7
	 */
	public static final String CONFIG_KEY_REFSTORAGE = "refStorage";

	/**
	 * The "reftable" refStorage format
	 * @since 5.7
	 */
	public static final String CONFIG_REF_STORAGE_REFTABLE = "reftable";

	/**
	 * The "jmx" section
	 * @since 5.1.13
	 */
	public static final String CONFIG_JMX_SECTION = "jmx";

	/**
	 * The "pack.bigfilethreshold" key
	 * @since 5.8
	 */
	public static final String CONFIG_KEY_BIGFILE_THRESHOLD = "bigfilethreshold";

	/**
	 * The "pack.bitmapContiguousCommitCount" key
	 * @since 5.8
	 */
	public static final String CONFIG_KEY_BITMAP_CONTIGUOUS_COMMIT_COUNT = "bitmapcontiguouscommitcount";

	/**
	 * The "pack.bitmapDistantCommitSpan" key
	 * @since 5.8
	 */
	public static final String CONFIG_KEY_BITMAP_DISTANT_COMMIT_SPAN = "bitmapdistantcommitspan";

	/**
	 * The "pack.bitmapExcessiveBranchCount" key
	 * @since 5.8
	 */
	public static final String CONFIG_KEY_BITMAP_EXCESSIVE_BRANCH_COUNT = "bitmapexcessivebranchcount";

	/**
	 * The "pack.bitmapInactiveBranchAgeInDays" key
	 * @since 5.8
	 */
	public static final String CONFIG_KEY_BITMAP_INACTIVE_BRANCH_AGE_INDAYS = "bitmapinactivebranchageindays";

	/**
	 * The "pack.bitmapRecentCommitSpan" key
	 * @since 5.8
	 */
	public static final String CONFIG_KEY_BITMAP_RECENT_COMMIT_COUNT = "bitmaprecentcommitspan";

	/**
	 * The "pack.buildBitmaps" key
	 * @since 5.8
	 */
	public static final String CONFIG_KEY_BUILD_BITMAPS = "buildbitmaps";

	/**
	 * The "pack.cutDeltaChains" key
	 * @since 5.8
	 */
	public static final String CONFIG_KEY_CUT_DELTACHAINS = "cutdeltachains";

	/**
	 * The "pack.deltaCacheLimit" key
	 * @since 5.8
	 */
	public static final String CONFIG_KEY_DELTA_CACHE_LIMIT = "deltacachelimit";

	/**
	 * The "pack.deltaCacheSize" key
	 * @since 5.8
	 */
	public static final String CONFIG_KEY_DELTA_CACHE_SIZE = "deltacachesize";

	/**
	 * The "pack.deltaCompression" key
	 * @since 5.8
	 */
	public static final String CONFIG_KEY_DELTA_COMPRESSION = "deltacompression";

	/**
	 * The "pack.depth" key
	 * @since 5.8
	 */
	public static final String CONFIG_KEY_DEPTH = "depth";

	/**
	 * The "pack.minSizePreventRacyPack" key
	 * @since 5.8
	 */
	public static final String CONFIG_KEY_MIN_SIZE_PREVENT_RACYPACK = "minsizepreventracypack";

	/**
	 * The "pack.reuseDeltas" key
	 * @since 5.8
	 */
	public static final String CONFIG_KEY_REUSE_DELTAS = "reusedeltas";

	/**
	 * The "pack.reuseObjects" key
	 * @since 5.8
	 */
	public static final String CONFIG_KEY_REUSE_OBJECTS = "reuseobjects";

	/**
	 * The "pack.singlePack" key
	 * @since 5.8
	 */
	public static final String CONFIG_KEY_SINGLE_PACK = "singlepack";

	/**
	 * The "pack.threads" key
	 * @since 5.8
	 */
	public static final String CONFIG_KEY_THREADS = "threads";

	/**
	 * The "pack.waitPreventRacyPack" key
	 * @since 5.8
	 */
	public static final String CONFIG_KEY_WAIT_PREVENT_RACYPACK = "waitpreventracypack";

	/**
	 * The "pack.window" key
	 * @since 5.8
	 */
	public static final String CONFIG_KEY_WINDOW = "window";

	/**
	 * The "pack.windowMemory" key
	 * @since 5.8
	 */
	public static final String CONFIG_KEY_WINDOW_MEMORY = "windowmemory";

	/**
	 * The "feature" section
	 *
	 * @since 5.9
	 */
	public static final String CONFIG_FEATURE_SECTION = "feature";

	/**
	 * The "feature.manyFiles" key
	 *
	 * @since 5.9
	 */
	public static final String CONFIG_KEY_MANYFILES = "manyFiles";

	/**
	 * The "index" section
	 *
	 * @since 5.9
	 */
	public static final String CONFIG_INDEX_SECTION = "index";

	/**
	 * The "version" key
	 *
	 * @since 5.9
	 */
	public static final String CONFIG_KEY_VERSION = "version";

	/**
	 * The "init" section
	 *
	 * @since 5.11
	 */
	public static final String CONFIG_INIT_SECTION = "init";

	/**
	 * The "defaultBranch" key
	 *
	 * @since 5.11
	 */
	public static final String CONFIG_KEY_DEFAULT_BRANCH = "defaultbranch";

	/**
	 * The "pack.searchForReuseTimeout" key
	 *
	 * @since 5.13
	 */
	public static final String CONFIG_KEY_SEARCH_FOR_REUSE_TIMEOUT = "searchforreusetimeout";

	/**
	 * The "push" section.
	 *
	 * @since 6.1
	 */
	public static final String CONFIG_PUSH_SECTION = "push";

	/**
	 * The "default" key.
	 *
	 * @since 6.1
	 */
	public static final String CONFIG_KEY_DEFAULT = "default";

	/**
	 * The "abbrev" key
	 *
	 * @since 6.1
	 */
	public static final String CONFIG_KEY_ABBREV = "abbrev";

	/**
<<<<<<< HEAD
	 * The "writeCommitGraph" key
	 *
	 * @since 6.5
	 */
	public static final String CONFIG_KEY_WRITE_COMMIT_GRAPH = "writeCommitGraph";

	/**
	 * The "commitGraph" used by commit-graph feature
	 *
	 * @since 6.5
	 */
	public static final String CONFIG_COMMIT_GRAPH = "commitGraph";
=======
	 * The "trustPackedRefsStat" key
	 *
	 * @since 6.1.1
	 */
	public static final String CONFIG_KEY_TRUST_PACKED_REFS_STAT = "trustPackedRefsStat";
>>>>>>> 6a35235d
}<|MERGE_RESOLUTION|>--- conflicted
+++ resolved
@@ -887,7 +887,6 @@
 	public static final String CONFIG_KEY_ABBREV = "abbrev";
 
 	/**
-<<<<<<< HEAD
 	 * The "writeCommitGraph" key
 	 *
 	 * @since 6.5
@@ -900,11 +899,11 @@
 	 * @since 6.5
 	 */
 	public static final String CONFIG_COMMIT_GRAPH = "commitGraph";
-=======
+
+	/**
 	 * The "trustPackedRefsStat" key
 	 *
 	 * @since 6.1.1
 	 */
 	public static final String CONFIG_KEY_TRUST_PACKED_REFS_STAT = "trustPackedRefsStat";
->>>>>>> 6a35235d
 }