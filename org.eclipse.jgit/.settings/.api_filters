--- conflicted
+++ resolved
@@ -3,13 +3,8 @@
     <resource path="META-INF/MANIFEST.MF">
         <filter id="924844039">
             <message_arguments>
-<<<<<<< HEAD
                 <message_argument value="5.2.3"/>
                 <message_argument value="5.2.0"/>
-=======
-                <message_argument value="5.1.9"/>
-                <message_argument value="5.1.0"/>
->>>>>>> 5a88815b
             </message_arguments>
         </filter>
     </resource>
@@ -47,8 +42,6 @@
             </message_arguments>
         </filter>
     </resource>
-<<<<<<< HEAD
-=======
     <resource path="src/org/eclipse/jgit/lib/ConfigConstants.java" type="org.eclipse.jgit.lib.ConfigConstants">
         <filter id="1142947843">
             <message_arguments>
@@ -69,22 +62,6 @@
             </message_arguments>
         </filter>
     </resource>
-    <resource path="src/org/eclipse/jgit/lib/GitmoduleEntry.java" type="org.eclipse.jgit.lib.GitmoduleEntry">
-        <filter id="1109393411">
-            <message_arguments>
-                <message_argument value="4.7.5"/>
-                <message_argument value="org.eclipse.jgit.lib.GitmoduleEntry"/>
-            </message_arguments>
-        </filter>
-    </resource>
-    <resource path="src/org/eclipse/jgit/lib/ObjectChecker.java" type="org.eclipse.jgit.lib.ObjectChecker">
-        <filter id="1142947843">
-            <message_arguments>
-                <message_argument value="4.7.5"/>
-                <message_argument value="getGitsubmodules()"/>
-            </message_arguments>
-        </filter>
-    </resource>
     <resource path="src/org/eclipse/jgit/storage/file/FileBasedConfig.java" type="org.eclipse.jgit.storage.file.FileBasedConfig">
         <filter id="1142947843">
             <message_arguments>
@@ -93,7 +70,6 @@
             </message_arguments>
         </filter>
     </resource>
->>>>>>> 5a88815b
     <resource path="src/org/eclipse/jgit/storage/pack/PackConfig.java" type="org.eclipse.jgit.storage.pack.PackConfig">
         <filter id="336658481">
             <message_arguments>
