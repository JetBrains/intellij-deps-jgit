<?xml version="1.0" encoding="UTF-8" standalone="no"?>
<component id="org.eclipse.jgit" version="2">
    <resource path="META-INF/MANIFEST.MF">
        <filter id="924844039">
            <message_arguments>
                <message_argument value="4.7.8"/>
                <message_argument value="4.7.0"/>
            </message_arguments>
        </filter>
    </resource>
<<<<<<< HEAD
    <resource path="src/org/eclipse/jgit/lib/ConfigConstants.java" type="org.eclipse.jgit.lib.ConfigConstants">
        <filter id="336658481">
=======
    <resource path="src/org/eclipse/jgit/errors/NoPackSignatureException.java" type="org.eclipse.jgit.errors.NoPackSignatureException">
        <filter id="1108344834">
            <message_arguments>
                <message_argument value="4.5"/>
                <message_argument value="4.6"/>
                <message_argument value="org.eclipse.jgit.errors.NoPackSignatureException"/>
            </message_arguments>
        </filter>
    </resource>
    <resource path="src/org/eclipse/jgit/errors/PackInvalidException.java" type="org.eclipse.jgit.errors.PackInvalidException">
        <filter id="1142947843">
            <message_arguments>
                <message_argument value="4.5.7"/>
                <message_argument value="PackInvalidException(File, Throwable)"/>
            </message_arguments>
        </filter>
        <filter id="1142947843">
            <message_arguments>
                <message_argument value="4.5.7"/>
                <message_argument value="PackInvalidException(String, Throwable)"/>
            </message_arguments>
        </filter>
    </resource>
    <resource path="src/org/eclipse/jgit/errors/UnsupportedPackIndexVersionException.java" type="org.eclipse.jgit.errors.UnsupportedPackIndexVersionException">
        <filter id="1108344834">
>>>>>>> 422f030d
            <message_arguments>
                <message_argument value="org.eclipse.jgit.lib.ConfigConstants"/>
                <message_argument value="CONFIG_KEY_AUTODETACH"/>
            </message_arguments>
        </filter>
        <filter id="336658481">
            <message_arguments>
                <message_argument value="org.eclipse.jgit.lib.ConfigConstants"/>
                <message_argument value="CONFIG_KEY_LOGEXPIRY"/>
            </message_arguments>
        </filter>
        <filter id="336658481">
            <message_arguments>
                <message_argument value="org.eclipse.jgit.lib.ConfigConstants"/>
                <message_argument value="CONFIG_KEY_SUPPORTSATOMICFILECREATION"/>
            </message_arguments>
        </filter>
        <filter id="1141899266">
            <message_arguments>
                <message_argument value="4.5"/>
                <message_argument value="4.7"/>
                <message_argument value="CONFIG_KEY_SUPPORTSATOMICFILECREATION"/>
            </message_arguments>
        </filter>
    </resource>
    <resource path="src/org/eclipse/jgit/lib/GitmoduleEntry.java" type="org.eclipse.jgit.lib.GitmoduleEntry">
        <filter id="1109393411">
            <message_arguments>
                <message_argument value="4.7.5"/>
                <message_argument value="org.eclipse.jgit.lib.GitmoduleEntry"/>
            </message_arguments>
        </filter>
    </resource>
    <resource path="src/org/eclipse/jgit/lib/ObjectChecker.java" type="org.eclipse.jgit.lib.ObjectChecker">
        <filter id="1142947843">
            <message_arguments>
                <message_argument value="4.7.5"/>
                <message_argument value="getGitsubmodules()"/>
            </message_arguments>
        </filter>
    </resource>
    <resource path="src/org/eclipse/jgit/util/FS.java" type="org.eclipse.jgit.util.FS">
        <filter id="1141899266">
            <message_arguments>
                <message_argument value="4.5"/>
                <message_argument value="4.7"/>
                <message_argument value="createNewFile(File)"/>
            </message_arguments>
        </filter>
        <filter id="1141899266">
            <message_arguments>
                <message_argument value="4.5"/>
                <message_argument value="4.7"/>
                <message_argument value="supportsAtomicCreateNewFile()"/>
            </message_arguments>
        </filter>
        <filter id="1142947843">
            <message_arguments>
                <message_argument value="4.5.6"/>
                <message_argument value="fileAttributes(File)"/>
            </message_arguments>
        </filter>
    </resource>
</component><|MERGE_RESOLUTION|>--- conflicted
+++ resolved
@@ -3,21 +3,8 @@
     <resource path="META-INF/MANIFEST.MF">
         <filter id="924844039">
             <message_arguments>
-                <message_argument value="4.7.8"/>
+                <message_argument value="4.7.9"/>
                 <message_argument value="4.7.0"/>
-            </message_arguments>
-        </filter>
-    </resource>
-<<<<<<< HEAD
-    <resource path="src/org/eclipse/jgit/lib/ConfigConstants.java" type="org.eclipse.jgit.lib.ConfigConstants">
-        <filter id="336658481">
-=======
-    <resource path="src/org/eclipse/jgit/errors/NoPackSignatureException.java" type="org.eclipse.jgit.errors.NoPackSignatureException">
-        <filter id="1108344834">
-            <message_arguments>
-                <message_argument value="4.5"/>
-                <message_argument value="4.6"/>
-                <message_argument value="org.eclipse.jgit.errors.NoPackSignatureException"/>
             </message_arguments>
         </filter>
     </resource>
@@ -35,9 +22,8 @@
             </message_arguments>
         </filter>
     </resource>
-    <resource path="src/org/eclipse/jgit/errors/UnsupportedPackIndexVersionException.java" type="org.eclipse.jgit.errors.UnsupportedPackIndexVersionException">
-        <filter id="1108344834">
->>>>>>> 422f030d
+    <resource path="src/org/eclipse/jgit/lib/ConfigConstants.java" type="org.eclipse.jgit.lib.ConfigConstants">
+        <filter id="336658481">
             <message_arguments>
                 <message_argument value="org.eclipse.jgit.lib.ConfigConstants"/>
                 <message_argument value="CONFIG_KEY_AUTODETACH"/>
