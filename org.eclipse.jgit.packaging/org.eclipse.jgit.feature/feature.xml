--- conflicted
+++ resolved
@@ -2,11 +2,7 @@
 <feature
       id="org.eclipse.jgit"
       label="%featureName"
-<<<<<<< HEAD
       version="6.0.0.qualifier"
-=======
-      version="5.9.0.qualifier"
->>>>>>> 0ec6e4b3
       provider-name="%providerName">
 
    <description url="http://www.eclipse.org/jgit/">
