--- conflicted
+++ resolved
@@ -1,8 +1,7 @@
 <?xml version="1.0" encoding="UTF-8" standalone="no"?>
 <?pde?>
 <!-- generated with https://github.com/eclipse-cbi/targetplatform-dsl -->
-<<<<<<< HEAD
-<target name="jgit-4.6" sequenceNumber="1635975454">
+<target name="jgit-4.6" sequenceNumber="1638641816">
   <locations>
     <location includeMode="slicer" includeAllPlatforms="false" includeSource="true" includeConfigurePhase="true" type="InstallableUnit">
       <unit id="org.eclipse.jetty.client" version="9.4.30.v20200611"/>
@@ -22,28 +21,6 @@
       <unit id="org.eclipse.jetty.util" version="9.4.30.v20200611"/>
       <unit id="org.eclipse.jetty.util.source" version="9.4.30.v20200611"/>
       <repository id="jetty-9.4.30" location="https://archive.eclipse.org/jetty/updates/jetty-bundles-9.x/jetty-bundles-9.x/9.4.30.v20200611/"/>
-=======
-<target name="jgit-4.6" sequenceNumber="1638640073">
-  <locations>
-    <location includeMode="slicer" includeAllPlatforms="false" includeSource="true" includeConfigurePhase="true" type="InstallableUnit">
-      <unit id="org.eclipse.jetty.client" version="9.4.28.v20200408"/>
-      <unit id="org.eclipse.jetty.client.source" version="9.4.28.v20200408"/>
-      <unit id="org.eclipse.jetty.continuation" version="9.4.28.v20200408"/>
-      <unit id="org.eclipse.jetty.continuation.source" version="9.4.28.v20200408"/>
-      <unit id="org.eclipse.jetty.http" version="9.4.28.v20200408"/>
-      <unit id="org.eclipse.jetty.http.source" version="9.4.28.v20200408"/>
-      <unit id="org.eclipse.jetty.io" version="9.4.28.v20200408"/>
-      <unit id="org.eclipse.jetty.io.source" version="9.4.28.v20200408"/>
-      <unit id="org.eclipse.jetty.security" version="9.4.28.v20200408"/>
-      <unit id="org.eclipse.jetty.security.source" version="9.4.28.v20200408"/>
-      <unit id="org.eclipse.jetty.server" version="9.4.28.v20200408"/>
-      <unit id="org.eclipse.jetty.server.source" version="9.4.28.v20200408"/>
-      <unit id="org.eclipse.jetty.servlet" version="9.4.28.v20200408"/>
-      <unit id="org.eclipse.jetty.servlet.source" version="9.4.28.v20200408"/>
-      <unit id="org.eclipse.jetty.util" version="9.4.28.v20200408"/>
-      <unit id="org.eclipse.jetty.util.source" version="9.4.28.v20200408"/>
-      <repository id="jetty-9.4.28" location="https://archive.eclipse.org/jetty/updates/jetty-bundles-9.x/jetty-bundles-9.x/9.4.28.v20200408/"/>
->>>>>>> 73b3cbd2
     </location>
     <location includeMode="slicer" includeAllPlatforms="false" includeSource="true" includeConfigurePhase="true" type="InstallableUnit">
       <unit id="com.google.gson" version="2.8.2.v20180104-1110"/>
