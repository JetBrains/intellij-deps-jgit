--- conflicted
+++ resolved
@@ -2,11 +2,7 @@
 <feature
       id="org.eclipse.jgit.source"
       label="%featureName"
-<<<<<<< HEAD
       version="3.1.0.qualifier"
-=======
-      version="3.0.3.201309161630-r"
->>>>>>> 85fae935
       provider-name="%providerName">
 
    <description url="http://www.eclipse.org/jgit/">
